--- conflicted
+++ resolved
@@ -1,16 +1,8 @@
 
 msgid ""
 msgstr ""
-<<<<<<< HEAD
 "Language-Team: Danish (https://hosted.weblate.org/projects/liberapay/core/da/)\n"
 "Plural-Forms: nplurals=2; plural=(n != 1)\n"
-=======
-"PO-Revision-Date: 2017-05-12 14:26+0000\n"
-"Last-Translator: Katharsisdrill <katharsisdrill@phillfromgchq.co.uk>\n"
-"Language-Team: Danish "
-"<https://hosted.weblate.org/projects/liberapay/core/da/>\n"
-"Language: da\n"
->>>>>>> 5e99802a
 "MIME-Version: 1.0\n"
 "Content-Type: text/plain; charset=utf-8\n"
 "Content-Transfer-Encoding: 8bit\n"
@@ -162,14 +154,10 @@
 
 #, python-brace-format
 msgid "We're happy to report that the transfer from your bank account has succeeded. Of the {0} you sent, {1} went into your Liberapay wallet, and {2} were paid in fees."
-<<<<<<< HEAD
-msgstr "Vi er glade for at kunne meddele at overførslen fra din bankkonto er lykkedes. Af de{0} du har sent, gik {1} ind på din Liberapay tegnebog, og {2} blev betalt i gebyrer."
-=======
 msgstr ""
 "Vi er glade for at kunne meddele at overførslen fra din bankkonto er "
 "lykkedes. Af de{0} du har sent, gik {1} ind på din Liberapay-tegnebog, og {2}"
 " blev betalt i gebyrer."
->>>>>>> 5e99802a
 
 msgid "View receipt"
 msgstr "Se kvittering"
@@ -2247,13 +2235,9 @@
 
 #, python-brace-format
 msgid "The publication director is Liberapay's legal representative, currently {0}."
-<<<<<<< HEAD
-msgstr "Publikations-direktøren er i Liberapays juridiske repræsentant, I øjeblikket er det {0}."
-=======
 msgstr ""
 "Publikations-direktøren er Liberapays juridiske repræsentant, I øjeblikket "
 "er det {0}."
->>>>>>> 5e99802a
 
 msgid "Terms of Service"
 msgstr "Servicevilkår"
