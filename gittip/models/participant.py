--- conflicted
+++ resolved
@@ -31,12 +31,8 @@
     NoSelfTipping,
     BadAmount,
 )
-<<<<<<< HEAD
 
 from gittip.models import add_event
-from gittip.models._mixin_elsewhere import MixinElsewhere
-=======
->>>>>>> bc7eb231
 from gittip.models._mixin_team import MixinTeam
 from gittip.models.account_elsewhere import AccountElsewhere
 from gittip.utils import canonicalize
