--- conflicted
+++ resolved
@@ -154,20 +154,14 @@
 
 Gittip.submitDeleteForm = function(e)
 {
-<<<<<<< HEAD
     var item = $("#payout").length ? "bank account" : "credit card";
     var msg = "Really delete your " + item + " details?";
     if (!confirm(msg))
     {
         e.stopPropagation();
         e.preventDefault();
-=======
-    e.stopPropagation()
-    e.preventDefault()
-
-    if (!confirm("Really delete your credit card details?"))
->>>>>>> 8d7f49b0
         return false;
+    }
 
     jQuery.ajax(
         { url: '/credit-card.json'
@@ -186,7 +180,6 @@
     return false;
 };
 
-<<<<<<< HEAD
 Gittip.submitPayoutForm = function (e) {
     e.preventDefault();
 
@@ -325,8 +318,6 @@
         );
     }
 };
-=======
->>>>>>> 8d7f49b0
 
 Gittip.submitPaymentForm = function(e)
 {
