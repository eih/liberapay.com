"""JSON endpoint for a Gittip widget.
"""
import re

from aspen import json
from gittip.utils import get_participant


callback_pattern = re.compile(r'^[_A-Za-z0-9.]+$')


[-----------------------------------------------------------------------------]

participant = get_participant(request, restrict=False)
receiving = participant.get_dollars_receiving()

output = { "id": participant.id
         , "username": participant.username
         , "receiving": str(receiving)
         , "avatar": participant.get_img_src()
         , "number": participant.number
          }


# Generate goal key
# =================
# Display values:
#
#   undefined - user is not here to receive tips, but will generally regift them
#   null - user has no funding goal
#   3.00 - user wishes to receive at least this amount

if participant.goal != 0:
    if participant.goal > 0:
        goal = str(participant.goal)
    else:
        goal = None
    output["goal"] = goal


# Generate giving key
# ===================
# Display values:
#
#   null - user is giving anonymously
#   3.00 - user gives this amount in tips

if not participant.anonymous:
    giving = str(participant.get_dollars_giving())
else:
    giving = None
output["giving"] = giving


# Generate my_tip key
# ===================
# Display values:
#
#   undefined - user is not authenticated
#   "self" - user == participant
#   null - user has never tipped this person
#   0.00 - user used to tip this person but now doesn't
#   3.00 - user tips this person this amount

if not user.ANON:
    if user.participant.username == path['username']:
        my_tip = "self"
    else:
        my_tip = user.participant.get_tip_to(path['username'])
    output["my_tip"] = str(my_tip)


# Accounts Elsewhere
# ==================
# For Twitter we can use an immutable id. For GitHub we have an immutable id
# but we can't use it. For Bitbucket we don't have an immutable id. It's nice
# that Twitter lets us use an immutable id. We should do that ourselves:
#
# https://github.com/gittip/www.gittip.com/issues/680

<<<<<<< HEAD
github, twitter, bitbucket, bountysource, openstreetmap \
                                         = participant.get_accounts_elsewhere()
if bitbucket is not None:
    bitbucket = "https://bitbucket.org/api/1.0/users/%s" % \
                                                bitbucket.user_info['username']
if github is not None:
    github = "https://api.github.com/users/%s" % github.user_info['login']
if twitter is not None:
    twitter = "https://api.twitter.com/1.1/users/show.json?id=%s" \
                                        "&include_entities=1" % twitter.user_id
if bountysource is not None:
    bountysource = "https://api.bountysource.com/users/%s" % \
                                         bountysource.user_info['display_name']

if openstreetmap is not None:
    openstreetmap = "%s/api/0.6/user/%s" % \
               (website.openstreetmap_api, openstreetmap.user_info['username'])

output['elsewhere'] = { 'bitbucket': bitbucket
                      , 'github': github
                      , 'twitter': twitter
                      , 'bountysource': bountysource
                      , 'openstreetmap' : openstreetmap
                       }
=======
accounts = participant.get_accounts_elsewhere()

output['elsewhere'] = accounts._asdict()

if accounts.bitbucket is not None:
    output['bitbucket'] = "https://bitbucket.org/api/1.0/users/%s" % \
                                                accounts.bitbucket.user_info['username']

if accounts.github is not None:
    output['github'] = "https://api.github.com/users/%s" % accounts.github.user_info['login']

if accounts.twitter is not None:
    output['twitter'] = "https://api.twitter.com/1.1/users/show.json?id=%s" \
                                        "&include_entities=1" % accounts.twitter.user_id

if accounts.bountysource is not None:
    output['bountysource'] = "https://api.bountysource.com/users/%s" % \
                                         accounts.bountysource.user_info['display_name']
>>>>>>> d2d04e94

response.body = output

# CORS - see https://github.com/gittip/aspen-python/issues/138
response.headers["Access-Control-Allow-Origin"] = "*"

# JSONP - see https://github.com/gittip/aspen-python/issues/138
callback = qs.get('callback')
if callback is not None:
    if callback_pattern.match(callback) is None:
        response.code = 400
        response.body = {"error": "bad callback"}
    else:
        response.body = "%s(%s)" % (callback, json.dumps(response.body))
        response.headers['Content-Type'] = 'application/javascript'<|MERGE_RESOLUTION|>--- conflicted
+++ resolved
@@ -78,32 +78,6 @@
 #
 # https://github.com/gittip/www.gittip.com/issues/680
 
-<<<<<<< HEAD
-github, twitter, bitbucket, bountysource, openstreetmap \
-                                         = participant.get_accounts_elsewhere()
-if bitbucket is not None:
-    bitbucket = "https://bitbucket.org/api/1.0/users/%s" % \
-                                                bitbucket.user_info['username']
-if github is not None:
-    github = "https://api.github.com/users/%s" % github.user_info['login']
-if twitter is not None:
-    twitter = "https://api.twitter.com/1.1/users/show.json?id=%s" \
-                                        "&include_entities=1" % twitter.user_id
-if bountysource is not None:
-    bountysource = "https://api.bountysource.com/users/%s" % \
-                                         bountysource.user_info['display_name']
-
-if openstreetmap is not None:
-    openstreetmap = "%s/api/0.6/user/%s" % \
-               (website.openstreetmap_api, openstreetmap.user_info['username'])
-
-output['elsewhere'] = { 'bitbucket': bitbucket
-                      , 'github': github
-                      , 'twitter': twitter
-                      , 'bountysource': bountysource
-                      , 'openstreetmap' : openstreetmap
-                       }
-=======
 accounts = participant.get_accounts_elsewhere()
 
 output['elsewhere'] = accounts._asdict()
@@ -122,7 +96,10 @@
 if accounts.bountysource is not None:
     output['bountysource'] = "https://api.bountysource.com/users/%s" % \
                                          accounts.bountysource.user_info['display_name']
->>>>>>> d2d04e94
+
+if accounts.openstreetmap is not None:
+    output['openstreetmap'] = "%s/api/0.6/user/%s" % \
+               (website.openstreetmap_api, openstreetmap.user_info['username'])
 
 response.body = output
 
