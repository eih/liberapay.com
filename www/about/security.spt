--- conflicted
+++ resolved
@@ -79,22 +79,10 @@
 % block content
 
     <p>If you have found a security issue, and it's not <a href="https://github.com/liberapay/liberapay.com/issues?q=is%3Aissue+is%3Aopen+label%3ASelf-defense">already known</a>, then please send a report to <a data-email-reveal="admin&amp;#64;liberapay.com">[click to see email address]</a>.</p>
-
-<<<<<<< HEAD
-    <p>We will investigate legitimate reports and make every effort to quickly resolve any vulnerability. To encourage responsible reporting, we will not take legal action against you nor ask law enforcement to investigate you providing you comply with the following guideline:</p>
-
-    <ul>
-        <li>Make a good faith effort to avoid privacy violations, destruction of data, and interruption or degradation of our services.</li>
-    </ul>
-
-    <h3>Exclusions</h3>
-
-    <p>The following <b>test types</b> are excluded from the scope:</p>
-=======
+    
     <h3>Policy</h3>
 
     <p>We will investigate legitimate reports and make every effort to quickly resolve any vulnerability. To encourage responsible reporting, we will not take legal action against you nor ask law enforcement to investigate you provided you make a good faith effort to <b>avoid causing harm to us, our users, and anyone else</b>. This includes avoiding privacy violations, destruction of data, and interruption or degradation of services.</li>
->>>>>>> da597b7c
 
     <h4>Scope</h4>
 
@@ -134,32 +122,10 @@
         <li><b>Issues in third-party services</b>, they should be reported to the respective team.</p>
     </ul>
 
-<<<<<<< HEAD
-    <p>The following <b>issue types</b> are excluded from scope:</p> 
-
-    <ul>
-       <li><strong>Network-level Denial of Service (DoS/DDoS) vulnerabilities.</strong> We do not want you to disrupt any of our services.</li>
-       <li><strong>Low severity issues that can be detected with tools such as Hardenize and Security Headers.</strong> We run regular scans with these services and try to improve our score gradually.</li>
-       <li><strong>Content injection issues.</strong> The severity of this issue is so low that it does not warrant a report.</li>
-       <li><strong>Cross-site Request Forgery (CSRF) with minimal security implications (Logout CSRF, etc.).</strong> In order for CSRF to be a valid issue it must affect some important action such as deleting one’s account.</li>
-       <li><strong>Missing cookie flags on non-security-sensitive cookies.</strong> These type of issues do not present a major risk and are usually picked up by scanners.</li>
-       <li><strong>UI and UX bugs (including spelling mistakes).</strong></li>
-       <li><strong>401 injection.</strong> This is usually an accepted risk.</li>
-       <li><strong>Stack traces that disclose information.</strong> Most of our projects are open-source therefore this information is usually public knowledge. That said, if you discover a stack trace that discloses information which is not located in our GitHub repositories, please do submit a report.</li>
-       <li><strong>Host header issues without an accompanying proof-of-concept demonstrating vulnerability.</strong></li>
-       <li><strong>Open ports without an accompanying proof-of-concept demonstrating vulnerability.</strong></li>
-       <li><strong>Banner grabbing issues (figuring out what web server we use, etc.).</strong> We will happily share what web servers we are running.</li>
-       <li><strong>Missing X-Frame-Options header (Clickjacking).</strong> The lack of X-Frame-Options does not always indicate that a security vulnerability is present. This is an optional header that is only necessary on endpoints where there UI is rendered to invoke state changing actions. We recommend reading this informative post by David Ross: <a href="https://plus.google.com/u/0/+DavidRossX/posts/jVrtTRd5yKP">https://plus.google.com/u/0/+DavidRossX/posts/jVrtTRd5yKP</a></li>
-    </ul>
-
-    <p>We encourage hackers to read <a href="https://leanpub.com/web-hacking-101">Web Hacking 101</a> and <a href="https://leanpub.com/ltr101-breaking-into-infosec">Breaking into Information Security: Learning the Ropes 101</a> to get a good idea of the type of issues that we are looking for.</p>
-
-=======
     <p>We encourage hackers to read <a href="https://leanpub.com/web-hacking-101">Web Hacking 101</a> and <a href="https://leanpub.com/ltr101-breaking-into-infosec">Breaking into Information Security: Learning the Ropes 101</a> to get a good idea of the type of issues that we are looking for.</p>
 
     <p>We may modify the above guidelines at any time. Last update: January 18, 2018.</p>
 
->>>>>>> da597b7c
     <h3>Hall of Fame</h3>
 
     % macro show_hof(hof)
